--- conflicted
+++ resolved
@@ -3,11 +3,8 @@
 import pandas as pd
 from tqdm import tqdm
 import nimblephysics as nimble
-<<<<<<< HEAD
-=======
 import fastparquet as fp
 
->>>>>>> ef896c04
 
 
 
